--- conflicted
+++ resolved
@@ -1,38 +1,4 @@
 [package]
-<<<<<<< HEAD
-name = "azure_storage"
-version = "0.21.0"
-description = "Azure Storage crate from the Azure SDK for Rust"
-readme = "README.md"
-authors = ["Microsoft Corp."]
-license = "MIT"
-repository = "https://github.com/azure/azure-sdk-for-rust"
-homepage = "https://github.com/azure/azure-sdk-for-rust/tree/legacy"
-documentation = "https://docs.rs/azure_storage"
-keywords = ["sdk", "azure", "storage"]
-categories = ["api-bindings"]
-edition = "2021"
-
-[dependencies]
-async-trait = "0.1"
-azure_core = { path = "../core", version = "0.21", features = ["xml"] }
-time = "0.3.10"
-tracing = "0.1.40"
-serde = "1.0"
-serde_derive = "1.0"
-url = "2.2"
-uuid = { version = "1.0", features = ["v4", "serde"] }
-bytes = "1.0"
-RustyXML = "0.3"
-async-lock = "3.1"
-
-[dev-dependencies]
-tokio = { version = "1.0", features = ["macros", "rt-multi-thread"] }
-tracing-subscriber = "0.3"
-reqwest = "0.12"
-mock_transport = { path = "../../eng/test/mock_transport" }
-azure_identity = { path = "../identity", default-features = false }
-=======
 name = "azure_storage_common"
 version = "0.1.0"
 authors.workspace = true
@@ -42,7 +8,6 @@
 rust-version.workspace = true
 
 # See more keys and their definitions at https://doc.rust-lang.org/cargo/reference/manifest.html
->>>>>>> f065bdab
 
 [dependencies]
 
